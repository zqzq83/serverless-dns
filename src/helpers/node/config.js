/**
 * Configuration file for node runtime
 * TODO?: Remove all side-effects and use a constructor?
 * - This module has side effects, sequentially setting up the environment.
 * - Only variables may be exported from this module.
 * - Don't define functions here, import functions if required.
 */

import { atob, btoa } from "buffer";
import fetch, { Headers, Request, Response } from "node-fetch";
import { getTLSfromEnv } from "./util.js";
import { globalConsoleLevel } from "../log.js";
import Log from "../log.js";

/** Environment Variables */
// Load env variables from .env file to process.env (if file exists)
// NOTE: this won't overwrite existing
if (process.env.NODE_ENV !== "production") (await import("dotenv")).config();
process.env.RUNTIME_ENV = "node";

/** Logging level */
<<<<<<< HEAD
globalConsoleLevel(process.env.LOG_LEVEL || "info");
=======
globalConsoleLevel(process.env.LOG_LEVEL || "debug");
globalThis.log = new Log();
>>>>>>> fcadde40

/** Polyfills */
if (!globalThis.fetch) {
  globalThis.fetch =
    process.env.NODE_ENV !== "production"
      ? (await import("./util-dev.js")).fetchPlus
      : fetch;
  globalThis.Headers = Headers;
  globalThis.Request = Request;
  globalThis.Response = Response;
}

if (!globalThis.atob || !globalThis.btoa) {
  globalThis.atob = atob;
  globalThis.btoa = btoa;
}

/** TLS crt and key */
const _TLS_CRT_KEY =
  eval(`process.env.TLS_${process.env.TLS_CN}`) || process.env.TLS_;

export const [TLS_KEY, TLS_CRT] =
  process.env.NODE_ENV == "production" || _TLS_CRT_KEY != undefined
    ? getTLSfromEnv(_TLS_CRT_KEY)
    : (await import("./util-dev.js")).getTLSfromFile(
        process.env.TLS_KEY_PATH,
        process.env.TLS_CRT_PATH
      );

/** Swap on fly */
if (process.env.CLOUD_PLATFORM == "fly") {
  const ok = (await import("../setup.js")).mkswap();
  console.info("mkswap done?", ok);
}<|MERGE_RESOLUTION|>--- conflicted
+++ resolved
@@ -19,12 +19,8 @@
 process.env.RUNTIME_ENV = "node";
 
 /** Logging level */
-<<<<<<< HEAD
-globalConsoleLevel(process.env.LOG_LEVEL || "info");
-=======
 globalConsoleLevel(process.env.LOG_LEVEL || "debug");
 globalThis.log = new Log();
->>>>>>> fcadde40
 
 /** Polyfills */
 if (!globalThis.fetch) {
